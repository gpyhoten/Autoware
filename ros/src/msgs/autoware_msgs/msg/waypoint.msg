# global id
int32 gid 
# local id
int32 lid
geometry_msgs/PoseStamped pose
geometry_msgs/TwistStamped twist
dtlane dtlane
int32 change_flag
<<<<<<< HEAD

uint32 lane_id
uint32 left_lane_id
uint32 right_lane_id
uint32 stop_line_id

# Lane Direction
# FORWARD				= 0
# FORWARD_LEFT	 		= 1
# FORWARD_RIGHT			= 2
# BACKWARD				= 3 
# BACKWARD_LEFT			= 4
# BACKWARD_RIGHT		= 5
# STANDSTILL	 		= 6
uint32 direction

float32 cost
float32 time_cost
=======
WaypointState wpstate
>>>>>>> cab6a1f6
<|MERGE_RESOLUTION|>--- conflicted
+++ resolved
@@ -6,7 +6,6 @@
 geometry_msgs/TwistStamped twist
 dtlane dtlane
 int32 change_flag
-<<<<<<< HEAD
 
 uint32 lane_id
 uint32 left_lane_id
@@ -25,6 +24,5 @@
 
 float32 cost
 float32 time_cost
-=======
+
 WaypointState wpstate
->>>>>>> cab6a1f6

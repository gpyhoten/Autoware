--- conflicted
+++ resolved
@@ -541,10 +541,6 @@
         desc : state_machine desc sample
         cmd  : rosrun state_machine state_machine
 
-<<<<<<< HEAD
-=======
-
->>>>>>> 34560c43
 buttons:
   car_dpm :
     param   : car_dpm

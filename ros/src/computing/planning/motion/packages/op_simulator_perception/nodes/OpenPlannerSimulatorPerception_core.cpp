--- conflicted
+++ resolved
@@ -89,20 +89,16 @@
 		return;
 
 	int index = -1;
-	for(int i = 0; i < m_ObjClustersArray.clusters.size() ; i++ )
+	for(unsigned int i = 0; i < m_ObjClustersArray.clusters.size() ; i++ )
 	{
-		if(m_ObjClustersArray.clusters.at(i).id == obj_id)
+		if((int)m_ObjClustersArray.clusters.at(i).id == obj_id)
 		{
 			index = i;
 			break;
 		}
 	}
 
-<<<<<<< HEAD
-	lidar_tracker::CloudCluster c = GenerateSimulatedObstacleCluster(msg.poses.at(2).position.x, msg.poses.at(2).position.y, msg.poses.at(2).position.z, 50, msg.poses.at(1));
-=======
 	autoware_msgs::CloudCluster c = GenerateSimulatedObstacleCluster(msg.poses.at(2).position.y, msg.poses.at(2).position.x, msg.poses.at(2).position.y, 50, msg.poses.at(1));
->>>>>>> 3425662d
 	c.id = obj_id;
 
 	if(index >= 0) // update existing
@@ -119,11 +115,8 @@
 	}
 }
 
-<<<<<<< HEAD
-lidar_tracker::CloudCluster OpenPlannerSimulatorPerception::GenerateSimulatedObstacleCluster(const double& width, const double& length, const double& height, const int& nPoints, const geometry_msgs::Pose& centerPose)
-=======
-autoware_msgs::CloudCluster OpenPlannerSimulatorPerception::GenerateSimulatedObstacleCluster(const double& x_rand, const double& y_rand, const double& z_rand, const int& nPoints, const geometry_msgs::Pose& centerPose)
->>>>>>> 3425662d
+
+autoware_msgs::CloudCluster OpenPlannerSimulatorPerception::GenerateSimulatedObstacleCluster(const double& width, const double& length, const double& height, const int& nPoints, const geometry_msgs::Pose& centerPose)
 {
 	autoware_msgs::CloudCluster cluster;
 

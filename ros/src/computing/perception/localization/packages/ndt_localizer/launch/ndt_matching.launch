--- conflicted
+++ resolved
@@ -14,9 +14,6 @@
   <arg name="sync" default="false" />
   <arg name="imu_topic" default="/imu_raw" />
 
-<<<<<<< HEAD
-  <node pkg="ndt_localizer" type="ndt_matching" name="ndt_matching" output="log">
-=======
   <node pkg="ndt_localizer" type="ndt_matching" name="ndt_matching" output="log" unless="$(arg use_openmp)">
     <param name="use_gnss" value="$(arg use_gnss)" />
     <param name="use_imu" value="$(arg use_imu)" />
@@ -26,12 +23,13 @@
     <param name="offset" value="$(arg offset)" />
     <param name="get_height" value="$(arg get_height)" />
     <param name="use_local_transform" value="$(arg use_local_transform)" />
+    <param name="use_gpu" value="$(arg use_gpu)" />
+    <param name="use_openmp" value="$(arg use_openmp)" />
     <param name="imu_topic" value="$(arg imu_topic)" />
     <remap from="/points_raw" to="/sync_drivers/points_raw" if="$(arg sync)" />
   </node>
 
   <node pkg="ndt_localizer" type="ndt_matching_omp" name="ndt_matching_omp" output="log" if="$(arg use_openmp)">
->>>>>>> 99995e66
     <param name="use_gnss" value="$(arg use_gnss)" />
     <param name="use_imu" value="$(arg use_imu)" />
     <param name="use_odom" value="$(arg use_odom)" />

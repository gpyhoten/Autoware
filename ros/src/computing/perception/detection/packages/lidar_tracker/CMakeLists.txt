--- conflicted
+++ resolved
@@ -115,13 +115,8 @@
 target_link_libraries (svm_lidar_detect PRIVATE
 	${catkin_LIBRARIES} 
 	${PCL_LIBRARIES} 
-<<<<<<< HEAD
-	svm
-	opencv_highgui opencv_core opencv_contrib
-=======
 #	svm
 	${OpenCV_LIBRARIES}	
->>>>>>> 96e02231
 )
 
 target_include_directories(svm_lidar_detect PRIVATE nodes/svm_lidar_detect/libsvm)

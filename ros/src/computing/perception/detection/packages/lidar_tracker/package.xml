--- conflicted
+++ resolved
@@ -57,10 +57,8 @@
   <run_depend>sensor_msgs</run_depend>
   <run_depend>std_msgs</run_depend>
   <run_depend>geometry_msgs</run_depend>
-<<<<<<< HEAD
+
   <!--<run_depend>vector_map_server</run_depend>-->
-=======
->>>>>>> fe2dc413
   <run_depend>rosinterface</run_depend>
 
   <!-- The export tag contains other, unspecified, tags -->

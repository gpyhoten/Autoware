/*#ifndef MAINWINDOW_H
#define MAINWINDOW_H

#include<QMainWindow>
#include<rosinterface.h>
#include<sensor_msgs/LaserScan.h>
#include<sensor_msgs/PointCloud2.h>
#include<visualization_msgs/MarkerArray.h>
<<<<<<< HEAD
=======
#include "autoware_msgs/obj_label.h"
>>>>>>> 3ffbabaf

#include<QGraphicsView>
#include<QGraphicsScene>
#include<QGraphicsLineItem>
#include<QGraphicsEllipseItem>
#include<QGraphicsPathItem>
#include<QPainterPath>
#include<QLayout>
#include<QMouseEvent>
#include<QKeyEvent>
#include<QWheelEvent>
#include<QPointF>
#include<QListWidget>
#include<QMap>
#include<QTime>
#include<QList>
#include<QPair>
#include<QSplitter>
#include<Eigen/Dense>

#include"rbsspf_tracker.cuh"

// using namespace RobotSDK;

namespace Ui {
class MainWindow;
}

class InitTrackerView : public QGraphicsView
{
    Q_OBJECT
public:
    InitTrackerView(QWidget * parent=NULL);
public:
    void showLaserScan(LaserScan & scan);
    void getInitState(QVector<Tracker> & initState);
protected:
    void mousePressEvent(QMouseEvent *event);
    void wheelEvent(QWheelEvent *event);
    void keyPressEvent(QKeyEvent *event);
    void keyReleaseEvent(QKeyEvent *event);
protected:
    bool pressflag=0;
    bool ctrlflag=0;
    QPointF point1,point2;
    QGraphicsEllipseItem * point1item;
    QGraphicsLineItem * lineitem;
public:
    double sx=1,sy=1;
    QGraphicsScene * scene=NULL;
    LaserScan scan;
    QVector<QGraphicsLineItem *> state;
    int idcount;
};

class UpdateTrackerView : public QGraphicsView
{
    Q_OBJECT
public:
    UpdateTrackerView(QWidget * parent=NULL);
public slots:
    void slotUpdateTrackerFinish(LaserScan scan, QVector<Tracker> trackers);
protected:
    void wheelEvent(QWheelEvent *event);
    void keyPressEvent(QKeyEvent *event);
    void keyReleaseEvent(QKeyEvent *event);
protected:
    bool ctrlflag=0;
    QMap<int, QGraphicsPathItem *> pathmap;
public:
    double sx=1,sy=1;
    QGraphicsScene * scene=NULL;
};

struct EGOMOTION
{
    double x,y,theta;
};

class MainWindow : public QMainWindow
{
    Q_OBJECT
public:
    explicit MainWindow(QWidget *parent = 0);
    ~MainWindow();
//    void getInitStateFromTopic(QVector<Tracker> & initState);
private:
    Ui::MainWindow *ui;
public:
    ROSSub<sensor_msgs::LaserScanConstPtr> * scansub;
<<<<<<< HEAD
//    ROSSub<cv_tracker::obj_label::ConstPtr> * detectionsub;
=======
    ROSSub<autoware_msgs::obj_label::ConstPtr> * detectionsub;
    ROSSub<jsk_recognition_msgs::BoundingBoxArray::ConstPtr> * boxessub;
>>>>>>> 3ffbabaf
    ROSTFSub * tfsub;
//    ROSTFSub * tfMap2Lidarsub;
    QList< QPair<double,LaserScan> > scanlist;
//    QList< QPair<double,VehicleState> > detectionlist;
    QList< QPair<double,EGOMOTION> > tflist;
public:
    QVector<Tracker> trackers;
    LaserScan curscan;
public:
    InitTrackerView * initview;
    UpdateTrackerView * updateview;
    bool initflag=0;
public slots:
    void slotReceive();
    //void slotReceiveDetection();
    void slotReceiveTF();
//    void slotReceiveTFMap2Lidar();
    void slotShowScan();
//private:
//    tf::StampedTransform transformMap2Lidar;
};

#endif // MAINWINDOW_H
*/


#ifndef MAINWINDOW_H
#define MAINWINDOW_H

#include<QMainWindow>
#include<rosinterface.h>
#include<sensor_msgs/LaserScan.h>
#include<sensor_msgs/PointCloud2.h>
#include<visualization_msgs/MarkerArray.h>
#include "cv_tracker_msgs/obj_label.h"

#include<QGraphicsView>
#include<QGraphicsScene>
#include<QGraphicsLineItem>
#include<QGraphicsEllipseItem>
#include<QGraphicsPathItem>
#include<QPainterPath>
#include<QLayout>
#include<QMouseEvent>
#include<QKeyEvent>
#include<QWheelEvent>
#include<QPointF>
#include<QListWidget>
#include<QMap>
#include<QTime>
#include<QList>
#include<QPair>
#include<QSplitter>
#include<Eigen/Dense>

#include<rbsspfvehicletracker.h>


#include <jsk_recognition_msgs/BoundingBox.h>
#include <jsk_recognition_msgs/BoundingBoxArray.h>

namespace Ui {
class MainWindow;
}

// using namespace RobotSDK;

class InitTrackerView : public QGraphicsView
{
    Q_OBJECT
public:
    InitTrackerView(QWidget * parent=NULL);
public:
    void showLaserScan(LaserScan & scan);
    void getInitState(QVector<VehicleState> & initState);
protected:
    void mousePressEvent(QMouseEvent *event);
    void wheelEvent(QWheelEvent *event);
    void keyPressEvent(QKeyEvent *event);
    void keyReleaseEvent(QKeyEvent *event);
protected:
    bool clicked_flag_=0;
    bool ctrl_key_pressed_=0;
    QPointF qt_click_point_1,qt_click_point_2;
    QGraphicsEllipseItem * qt_clicked_point_1;
    QGraphicsLineItem * qt_line_pose_;
public:
    double sx=1,sy=1;
    QGraphicsScene * qt_init_view_graphics_scene_=NULL;
    LaserScan scan;

    QVector<QGraphicsLineItem *> qt_line_states_;
};

class UpdateTrackerView : public QGraphicsView
{
    Q_OBJECT
public:
    UpdateTrackerView(QWidget * parent=NULL);
public slots:
    void slotUpdateTrackerFinish(LaserScan scan, QMap<int, TrackerResultContainer> trackerresultmap);
protected:
    void wheelEvent(QWheelEvent *event);
    void keyPressEvent(QKeyEvent *event);
    void keyReleaseEvent(QKeyEvent *event);
protected:
    bool ctrl_key_pressed_=0;
    QMap<int, QGraphicsPathItem *> pathmap;
public:
    double sx=1,sy=1;
    ROSPub<jsk_recognition_msgs::BoundingBoxArray> *boxes_publisher_;//added to enable publishing of tracking results
    std_msgs::Header boxes_header_;
    QGraphicsScene * qt_view_tracker_scene_=NULL;
};

struct EGOMOTION
{
    double x,y,theta;
};

class MainWindow : public QMainWindow
{
    Q_OBJECT
public:
    explicit MainWindow(QWidget *parent = 0);
    ~MainWindow();
    void getInitStateFromTopic(QVector<VehicleState> & initState);
private:
    Ui::MainWindow *ui;
public:
    ROSSub<sensor_msgs::LaserScanConstPtr> * laserscan_subscriber_;
    ROSSub<cv_tracker_msgs::obj_label::ConstPtr> * detection_subscriber_;
    ROSSub<jsk_recognition_msgs::BoundingBoxArray::ConstPtr> * boxes_subscriber_;

    ROSPub<jsk_recognition_msgs::BoundingBoxArray> *boxes_publisher_;//added to enable publishing of tracking results
    std_msgs::Header boxes_header_; //used to publish tracking results with correct frame and timestamp
    bool using_local_coords_;//defines whether to use the global map TF or local coords for tracking

    ROSTFSub * tf_subscriber_;
    ROSTFSub * tf_map_to_lidar_subscriber_;
    QList< QPair<QTime,LaserScan> > scanlist;
    QList< QPair<QTime,VehicleState> > detectionlist;
    QList< QPair<QTime,EGOMOTION> > tflist;
public:
    RBSSPFVehicleTracker * vehicletracker;
    LaserScan curscan;
public:
    InitTrackerView * initview;
    UpdateTrackerView * updateview;
    bool initflag=0;
public slots:
    void slotReceive();
    void slotReceiveDetection();
    void slotReceiveBoxes();
    void slotReceiveTF();
    void slotReceiveTFMap2Lidar();
    void slotShowScan();
private:
    tf::StampedTransform transformMap2Lidar;
};

#endif // MAINWINDOW_H
<|MERGE_RESOLUTION|>--- conflicted
+++ resolved
@@ -6,10 +6,7 @@
 #include<sensor_msgs/LaserScan.h>
 #include<sensor_msgs/PointCloud2.h>
 #include<visualization_msgs/MarkerArray.h>
-<<<<<<< HEAD
-=======
 #include "autoware_msgs/obj_label.h"
->>>>>>> 3ffbabaf
 
 #include<QGraphicsView>
 #include<QGraphicsScene>
@@ -100,12 +97,9 @@
     Ui::MainWindow *ui;
 public:
     ROSSub<sensor_msgs::LaserScanConstPtr> * scansub;
-<<<<<<< HEAD
-//    ROSSub<cv_tracker::obj_label::ConstPtr> * detectionsub;
-=======
     ROSSub<autoware_msgs::obj_label::ConstPtr> * detectionsub;
     ROSSub<jsk_recognition_msgs::BoundingBoxArray::ConstPtr> * boxessub;
->>>>>>> 3ffbabaf
+
     ROSTFSub * tfsub;
 //    ROSTFSub * tfMap2Lidarsub;
     QList< QPair<double,LaserScan> > scanlist;
@@ -140,7 +134,6 @@
 #include<sensor_msgs/LaserScan.h>
 #include<sensor_msgs/PointCloud2.h>
 #include<visualization_msgs/MarkerArray.h>
-#include "cv_tracker_msgs/obj_label.h"
 
 #include<QGraphicsView>
 #include<QGraphicsScene>
@@ -163,7 +156,6 @@
 
 #include<rbsspfvehicletracker.h>
 
-
 #include <jsk_recognition_msgs/BoundingBox.h>
 #include <jsk_recognition_msgs/BoundingBoxArray.h>
 
@@ -237,7 +229,6 @@
     Ui::MainWindow *ui;
 public:
     ROSSub<sensor_msgs::LaserScanConstPtr> * laserscan_subscriber_;
-    ROSSub<cv_tracker_msgs::obj_label::ConstPtr> * detection_subscriber_;
     ROSSub<jsk_recognition_msgs::BoundingBoxArray::ConstPtr> * boxes_subscriber_;
 
     ROSPub<jsk_recognition_msgs::BoundingBoxArray> *boxes_publisher_;//added to enable publishing of tracking results
@@ -258,7 +249,6 @@
     bool initflag=0;
 public slots:
     void slotReceive();
-    void slotReceiveDetection();
     void slotReceiveBoxes();
     void slotReceiveTF();
     void slotReceiveTFMap2Lidar();

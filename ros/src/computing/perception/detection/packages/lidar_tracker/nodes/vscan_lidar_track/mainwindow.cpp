--- conflicted
+++ resolved
@@ -1,532 +1,3 @@
-/*#include "mainwindow.h"
-#include "ui_mainwindow.h"
-#include "moc_mainwindow.cpp"
-
-InitTrackerView::InitTrackerView(QWidget * parent)
-    : QGraphicsView(parent)
-{
-    scene=new QGraphicsScene;
-    scene->setSceneRect(-5000,-5000,10000,10000);
-    this->setScene(scene);
-    sx=sy=15;
-    this->scale(sx,sy);
-    idcount=0;
-}
-
-void InitTrackerView::showLaserScan(LaserScan & scan)
-{
-    scene->clear();
-    state.clear();
-    printf("Cleared\n");
-    double density=2*PI/scan.beamnum;
-    for(int i=0;i<scan.beamnum;i++)
-    {
-        double theta=i*density-PI;
-        double x=scan.length[i]*cos(theta);
-        double y=scan.length[i]*sin(theta);
-        scene->addEllipse(-y-0.05,-x-0.05,0.1,0.1,QPen(Qt::blue,0.1))->setZValue(1);
-    }
-    for(int i=10;i<=100;i+=10)
-    {
-        scene->addEllipse(-i/2,-i/2,i,i,QPen(Qt::gray,0.2,Qt::DotLine))->setZValue(0);
-    }
-    scene->addLine(0,0,0,-5,QPen(Qt::red,0.2,Qt::DotLine))->setZValue(0);
-    scene->addLine(0,0,-5,0,QPen(Qt::green,0.2,Qt::DotLine))->setZValue(0);
-}
-
-void InitTrackerView::getInitState(QVector<Tracker> & initState)
-{
-    int statenum=state.size();
-    initState.resize(statenum);
-    printf("%d available\n", statenum);
-    for(int i=0;i<statenum;i++)
-    {
-        initState[i].mean.x=-state[i]->line().p1().y();
-        initState[i].mean.y=-state[i]->line().p1().x();
-        initState[i].mean.theta=atan2(state[i]->line().p1().x()-state[i]->line().p2().x(),
-        								state[i]->line().p1().y()-state[i]->line().p2().y());
-        initState[i].mean.wl=1.5;
-        initState[i].mean.wr=1.5;
-        initState[i].mean.lf=2.5;
-        initState[i].mean.lb=2.5;
-        initState[i].mean.a=0;initState[i].mean.v=10;initState[i].mean.k=0;initState[i].mean.omega=0;
-        initState[i].pfcount=0;
-        initState[i].id=idcount++;
-        initState[i].status=StatusInitGeometry;
-    }
-}
-
-void InitTrackerView::mousePressEvent(QMouseEvent * event)
-{
-    switch(event->button())
-    {
-    case Qt::LeftButton:
-        if(pressflag)
-        {
-            point2=this->mapToScene(event->pos());
-            lineitem=scene->addLine(point1.x(),point1.y(),point2.x(),point2.y(),QPen(Qt::red,0.2));
-            lineitem->setZValue(2);
-            state.push_back(lineitem);
-            printf("Pushed\n");
-            scene->removeItem(point1item);
-            delete point1item;
-            pressflag=0;
-        }
-        else
-        {
-            point1=this->mapToScene(event->pos());
-            point1item=scene->addEllipse(point1.x()-0.05,point1.y()-0.05,0.1,0.1,QPen(Qt::red,0.2));
-            point1item->setZValue(2);
-            pressflag=1;
-        }
-        break;
-    case Qt::RightButton:
-        if(pressflag)
-        {
-            scene->removeItem(point1item);
-            delete point1item;
-            pressflag=0;
-        }
-        else
-        {
-            QGraphicsLineItem * item=(QGraphicsLineItem *)(this->itemAt(event->pos()));
-            if(state.contains(item))
-            {
-                scene->removeItem(item);
-                delete item;
-            }
-        }
-        break;
-    default:
-        QGraphicsView::mousePressEvent(event);
-        break;
-    }
-}
-
-void InitTrackerView::wheelEvent(QWheelEvent *event)
-{
-    if(ctrlflag)
-    {
-        if(event->delta()>0)
-        {
-            sx*=1.1;sy*=1.1;
-            this->scale(1.1,1.1);
-        }
-        else
-        {
-            sx*=0.9;sy*=0.9;
-            this->scale(0.9,0.9);
-        }
-    }
-    else
-    {
-        QGraphicsView::wheelEvent(event);
-    }
-}
-
-void InitTrackerView::keyPressEvent(QKeyEvent *event)
-{
-    switch(event->key())
-    {
-    case Qt::Key_Control:
-        ctrlflag=1;
-        break;
-    default:
-        QGraphicsView::keyPressEvent(event);
-        break;
-    }
-}
-
-void InitTrackerView::keyReleaseEvent(QKeyEvent *event)
-{
-    switch(event->key())
-    {
-    case Qt::Key_Control:
-        ctrlflag=0;
-        break;
-    default:
-        QGraphicsView::keyReleaseEvent(event);
-        break;
-    }
-}
-
-UpdateTrackerView::UpdateTrackerView(QWidget *parent)
-    : QGraphicsView(parent)
-{
-    scene=new QGraphicsScene;
-    scene->setSceneRect(-5000,-5000,10000,10000);
-    this->setScene(scene);
-    sx=sy=15;
-    this->scale(sx,sy);
-}
-
-//function to handle final tracking result stored in trackerresultmap [vehicleID, tracking result]
-void UpdateTrackerView::slotUpdateTrackerFinish(LaserScan scan, QVector<Tracker> trackers)
-{
-    scene->clear();
-
-    QTransform transform;
-    transform.rotateRadians(-scan.theta);
-    transform.translate(-scan.y,-scan.x);
-    transform.scale(sx,sy);
-    setTransform(transform);
-
-    centerOn(0,0);
-
-    double density=2*PI/scan.beamnum;
-    for(int i=0;i<scan.beamnum;i++)
-    {
-        double theta=i*density-PI;
-        double x=scan.length[i]*cos(theta);
-        double y=scan.length[i]*sin(theta);
-        scene->addEllipse(-y-0.05,-x-0.05,0.1,0.1,QPen(Qt::blue,0.1))->setZValue(1);
-    }
-    for(int i=10;i<=100;i+=10)
-    {
-        scene->addEllipse(-i/2,-i/2,i,i,QPen(Qt::gray,0.2,Qt::DotLine))->setZValue(0);
-    }
-    scene->addLine(0,0,0,-5,QPen(Qt::red,0.2,Qt::DotLine))->setZValue(0);
-    scene->addLine(0,0,-5,0,QPen(Qt::green,0.2,Qt::DotLine))->setZValue(0);
-
-    for(int i=0;i<trackers.size();i++)
-    {
-        Tracker tracker=trackers[i];
-        for(int j=0;j<4;j++)
-        {
-            scene->addLine(-tracker.cy[j], 		-tracker.cx[j],
-            				-tracker.cy[(j+1)%4],-tracker.cx[(j+1)%4],
-            				QPen(tracker.status!=StatusUpdateTracker_PF?Qt::red:Qt::cyan,0.1,Qt::DotLine));
-            printf("Tracker Corner %d, %f, %f\n", j, tracker.cx[j], tracker.cy[j]);
-        }
-        scene->addLine(-tracker.cy[0],-tracker.cx[0],-tracker.cy[2],-tracker.cx[2],QPen(tracker.status!=StatusUpdateTracker_PF?Qt::red:Qt::cyan,0.1,Qt::DotLine));
-        scene->addLine(-tracker.cy[1],-tracker.cx[1],-tracker.cy[3],-tracker.cx[3],QPen(tracker.status!=StatusUpdateTracker_PF?Qt::red:Qt::cyan,0.1,Qt::DotLine));
-    }
-}
-
-void UpdateTrackerView::wheelEvent(QWheelEvent *event)
-{
-    if(ctrlflag)
-    {
-        if(event->delta()>0)
-        {
-            sx*=1.1;sy*=1.1;
-            this->scale(1.1,1.1);
-        }
-        else
-        {
-            sx*=0.9;sy*=0.9;
-            this->scale(0.9,0.9);
-        }
-    }
-    else
-    {
-        QGraphicsView::wheelEvent(event);
-    }
-}
-
-void UpdateTrackerView::keyPressEvent(QKeyEvent *event)
-{
-    switch(event->key())
-    {
-    case Qt::Key_Control:
-        ctrlflag=1;
-        break;
-    default:
-        QGraphicsView::keyPressEvent(event);
-        break;
-    }
-}
-
-void UpdateTrackerView::keyReleaseEvent(QKeyEvent *event)
-{
-    switch(event->key())
-    {
-    case Qt::Key_Control:
-        ctrlflag=0;
-        break;
-    default:
-        QGraphicsView::keyReleaseEvent(event);
-        break;
-    }
-}
-
-MainWindow::MainWindow(QWidget *parent) :
-    QMainWindow(parent),
-    ui(new Ui::MainWindow)
-{
-    ui->setupUi(this);
-
-    scansub=new ROSSub<sensor_msgs::LaserScanConstPtr>("/scan",1000,10,this);
-<<<<<<< HEAD
-    //detectionsub=new ROSSub<cv_tracker::obj_label::ConstPtr>("obj_label",1000,10,this);
-=======
-    //detectionsub=new ROSSub<autoware_msgs::obj_label::ConstPtr>("obj_label",1000,10,this);
-    boxessub=new ROSSub<jsk_recognition_msgs::BoundingBoxArray::ConstPtr>("bounding_boxes",1000,10,this);
->>>>>>> 3ffbabaf
-    tfsub=new ROSTFSub("/world","/velodyne",10,this);
-//    tfMap2Lidarsub=new ROSTFSub("/velodyne","/map",10,this); // obj_pose is published into "map" frame
-
-
-    //subscribe vehicle detection results (array of [x,y,theta])
-
-    connect(scansub,SIGNAL(receiveMessageSignal()),this,SLOT(slotReceive()));
-    //connect(detectionsub,SIGNAL(receiveMessageSignal()), this, SLOT(slotReceiveDetection()));
-    connect(tfsub,SIGNAL(receiveTFSignal()),this,SLOT(slotReceiveTF()));
-//    connect(tfMap2Lidarsub,SIGNAL(receiveTFSignal()),this,SLOT(slotReceiveTFMap2Lidar()));
-
-    QSplitter * splitter=new QSplitter(Qt::Horizontal);
-    ui->layout->addWidget(splitter);
-
-    initview=new InitTrackerView;
-    splitter->addWidget(initview);
-
-    updateview=new UpdateTrackerView;
-    splitter->addWidget(updateview);
-
-    scansub->startReceiveSlot();
-//    detectionsub->startReceiveSlot();
-    tfsub->startReceiveSlot();
-//    tfMap2Lidarsub->startReceiveSlot();
-
-    cudaOpenTracker();
-}
-
-MainWindow::~MainWindow()
-{
-    scansub->stopReceiveSlot();
-//    detectionsub->stopReceiveSlot();
-    tfsub->stopReceiveSlot();
-//    tfMap2Lidarsub->stopReceiveSlot();
-    delete ui;
-
-    cudaCloseTracker();
-}
-
-void MainWindow::slotReceive()
-{
-    sensor_msgs::LaserScanConstPtr msg=scansub->getMessage();
-    double timestamp=msg->header.stamp.toSec();
-    LaserScan scan;
-    scan.timestamp=timestamp;
-    scan.beamnum=msg->ranges.size();
-    for(int i=0;i<scan.beamnum;i++)
-    {
-        scan.length[i]=msg->ranges[i];
-    }
-    scanlist.push_back(QPair<double, LaserScan >(timestamp,scan));
-    if(ui->trigger->isChecked())
-    {
-        slotShowScan();
-    }
-}
-
-<<<<<<< HEAD
-//void MainWindow::slotReceiveDetection()
-//{
-//    cv_tracker::obj_label::ConstPtr msg=detectionsub->getMessage();
-=======
-void MainWindow::slotReceiveDetection()
-{
-    autoware_msgs::obj_label::ConstPtr msg=detectionsub->getMessage();
-
-    for (const auto& point : msg->reprojected_pos) {
-        int msec=(msg->header.stamp.sec)%(24*60*60)*1000+(msg->header.stamp.nsec)/1000000;
-        QTime timestamp=QTime::fromMSecsSinceStartOfDay(msec);
-        VehicleState state;
-        //fill state from msg;
-        // convert object position from map coordinate to sensor coordinate
-        tf::Vector3 pt(point.x, point.y, point.z);
-        tf::Vector3 converted = transformMap2Lidar * pt;
-        state.x = converted.x();
-        state.y = converted.y();
-
-        detectionlist.push_back(QPair<QTime, VehicleState >(timestamp,state));
-        if(ui->trigger->isChecked())
-            {
-                slotShowScan();
-            }
-    }
-}
->>>>>>> 3ffbabaf
-
-//    for (const auto& point : msg->reprojected_pos) {
-//        double timestamp=msg->header.stamp.toSec();
-//        VehicleState state;
-//        //fill state from msg;
-//        // convert object position from map coordinate to sensor coordinate
-//        tf::Vector3 pt(point.x, point.y, point.z);
-//        tf::Vector3 converted = transformMap2Lidar * pt;
-//        state.x = converted.x();
-//        state.y = converted.y();
-
-//        detectionlist.push_back(QPair<double, VehicleState >(timestamp,state));
-//        if(ui->trigger->isChecked())
-//        {
-//            slotShowScan();
-//        }
-//    }
-//}
-
-void MainWindow::slotReceiveTF()
-{
-    tf::StampedTransform tf;
-    tfsub->getTF(tf);
-    double timestamp=tf.stamp_.toSec();
-
-    tf::Vector3 pos=tf.getOrigin();
-    tf::Matrix3x3 rot=tf.getBasis();
-    Eigen::Vector3d head;
-    head(0)=1;head(1)=0;head(2)=0;
-    Eigen::Matrix3d rotmat;
-    for(int i=0;i<3;i++)
-    {
-        rotmat(i,0)=(double)(rot.getRow(i).x());
-        rotmat(i,1)=(double)(rot.getRow(i).y());
-        rotmat(i,2)=(double)(rot.getRow(i).z());
-    }
-    head=rotmat*head;
-    EGOMOTION ego={pos.x(),pos.y(),atan2(head(1),head(0))};
-
-    tflist.push_back(QPair<double,EGOMOTION>(timestamp,ego));
-
-    if(ui->trigger->isChecked())
-    {
-        slotShowScan();
-    }
-}
-
-
-//void MainWindow::slotReceiveTFMap2Lidar()
-//{
-//    tfMap2Lidarsub->getTF(transformMap2Lidar);
-//}
-
-
-//void MainWindow::getInitStateFromTopic(QVector<VehicleState> &initState)
-//{
-//    for (auto& detected : detectionlist)
-//    {
-//        initState.push_back(detected.second);
-//    }
-//    detectionlist.clear();
-//}
-
-void MainWindow::slotShowScan()
-{
-    //synchronization between vscan and tf
-    bool flag=1;
-    while(flag&&!scanlist.isEmpty()&&!tflist.isEmpty())
-    {
-        double scantime=scanlist[0].first;
-        double tftime=tflist[0].first;
-        if(scantime==tftime)
-        {
-            flag=0;
-        }
-        else if(scantime>tftime)
-        {
-            tflist.pop_front();
-        }
-        else
-        {
-            scanlist.pop_front();
-        }
-    }
-
-    int scannum=scanlist.size();
-    int tfnum=tflist.size();
-    //it's better to synchronize detection with them
-
-
-    if(scannum>=1&&tfnum>=1)
-    {
-        if(initflag)
-        {
-            //=====================================
-            //fill initstate from subscribed detection topic
-            //=====================================
-            QVector<Tracker> initstate;
-            initview->getInitState(initstate);
-            int initstatenum=initstate.size();
-            //getInitStateFromTopic(initstate);
-            int trackersnum=trackers.size();
-            if(initstatenum>0||trackersnum>0)
-            {
-                std::vector<Tracker> tmptrackers;
-                for(int i=0,j=0;i<trackersnum||j<initstatenum;)
-                {
-                    if(i>=trackersnum)
-                    {
-                        tmptrackers.push_back(initstate[j]);
-                        j++;
-                    }
-                    else if(j>=initstatenum)
-                    {
-                        tmptrackers.push_back(trackers[i]);
-                        i++;
-                    }
-                    else if(trackers[i].id<initstate[j].id)
-                    {
-                        tmptrackers.push_back(trackers[i]);
-                        i++;
-                    }
-                    else if(trackers[i].id>initstate[j].id)
-                    {
-                        tmptrackers.push_back(initstate[j]);
-                        j++;
-                    }
-                    else
-                    {
-                        tmptrackers.push_back(trackers[i]);
-                        i++;
-                        j++;
-                    }
-                }
-                cudaUpdateTracker(tmptrackers);
-                trackers.clear();
-                for(int i=0;i<tmptrackers.size();i++)
-                {
-                    if(tmptrackers[i].pfcount<20)
-                    {
-                        trackers.push_back(tmptrackers[i]);
-                    }
-                }
-            }
-            updateview->slotUpdateTrackerFinish(curscan,trackers);
-        }
-        curscan=scanlist[0].second;
-        curscan.x=tflist[0].second.x;
-        curscan.y=tflist[0].second.y;
-        curscan.theta=tflist[0].second.theta;
-        cudaSetLaserScan(curscan);
-
-        initflag=1;
-
-        initview->showLaserScan(curscan);
-
-        scanlist.pop_front();
-        //detectionlist.pop_front();
-        tflist.pop_front();
-
-        if(ui->local->isChecked())
-        {
-            QTransform transform;
-            transform.scale(initview->sx,initview->sy);
-            initview->setTransform(transform);
-        }
-        else
-        {
-            QTransform transform;
-            transform.rotateRadians(-curscan.theta);
-            transform.translate(-curscan.y,-curscan.x);
-            transform.scale(initview->sx,initview->sy);
-            initview->setTransform(transform);
-        }
-        initview->centerOn(0,0);
-    }
-}
-*/
-
 #include "mainwindow.h"
 #include "ui_mainwindow.h"
 #include "moc_mainwindow.cpp"
@@ -861,7 +332,6 @@
 
 	laserscan_subscriber_ = new ROSSub<sensor_msgs::LaserScanConstPtr>("/scan",
 			1000, 10, this);
-	//detectionsub=new ROSSub<cv_tracker_msgs::obj_label::ConstPtr>("obj_label",1000,10,this);
 	boxes_subscriber_ = new ROSSub<
 			jsk_recognition_msgs::BoundingBoxArray::ConstPtr>("bounding_boxes",
 			1000, 10, this);
@@ -877,7 +347,6 @@
 
 	connect(laserscan_subscriber_, SIGNAL(receiveMessageSignal()), this,
 			SLOT(slotReceive()));
-	//connect(detection_subscriber_,SIGNAL(receiveMessageSignal()), this, SLOT(slotReceiveDetection()));
 	connect(boxes_subscriber_, SIGNAL(receiveMessageSignal()), this,
 			SLOT(slotReceiveBoxes()));
 	connect(tf_subscriber_, SIGNAL(receiveTFSignal()), this,
@@ -904,7 +373,6 @@
 					slotUpdateTrackerFinish(LaserScan,QMap<int,TrackerResultContainer>)));
 
 	laserscan_subscriber_->startReceiveSlot();
-	//detection_subscriber_->startReceiveSlot();
 	boxes_subscriber_->startReceiveSlot();
 	tf_subscriber_->startReceiveSlot();
 	tf_map_to_lidar_subscriber_->startReceiveSlot();
@@ -913,7 +381,6 @@
 MainWindow::~MainWindow()
 {
 	laserscan_subscriber_->stopReceiveSlot();
-	//detection_subscriber_->stopReceiveSlot();
 	boxes_subscriber_->stopReceiveSlot();
 	tf_subscriber_->stopReceiveSlot();
 	tf_map_to_lidar_subscriber_->stopReceiveSlot();
@@ -941,32 +408,6 @@
 	if (ui->trigger->isChecked())
 	{
 		slotShowScan();
-	}
-}
-
-//not used, receive image detections
-void MainWindow::slotReceiveDetection()
-{
-	cv_tracker_msgs::obj_label::ConstPtr msg = detection_subscriber_->getMessage();
-
-	for (const auto& point : msg->reprojected_pos)
-	{
-		int msec = (msg->header.stamp.sec) % (24 * 60 * 60) * 1000
-				+ (msg->header.stamp.nsec) / 1000000;
-		QTime timestamp = QTime::fromMSecsSinceStartOfDay(msec);
-		VehicleState state;
-		//fill state from msg;
-		// convert object position from map coordinate to sensor coordinate
-		tf::Vector3 pt(point.x, point.y, point.z);
-		tf::Vector3 converted = transformMap2Lidar * pt;
-		state.x = converted.x();
-		state.y = converted.y();
-
-		detectionlist.push_back(QPair<QTime, VehicleState>(timestamp, state)); //"sync"
-		if (ui->trigger->isChecked())
-		{
-			slotShowScan();
-		}
 	}
 }
 

--- conflicted
+++ resolved
@@ -519,7 +519,6 @@
 	__shared__ int local_changed[BLOCK_SIZE_X];
 	__shared__ int local_offset[BLOCK_SIZE_X];
 	bool block_changed = false;
-<<<<<<< HEAD
 
 	if (col < col_end) {
 		local_offset[threadIdx.x] = threadIdx.x;
@@ -545,33 +544,6 @@
 		__syncthreads();
 		int new_cluster = cluster_list[col_start + local_offset[threadIdx.x]];
 
-=======
-
-	if (col < col_end) {
-		local_offset[threadIdx.x] = threadIdx.x;
-		__syncthreads();
-
-		for (int row = row_start; row < row_end; row++) {
-			int col_offset = local_offset[threadIdx.x];
-			int row_offset = local_offset[row - row_start];
-
-			local_changed[threadIdx.x] = 0;
-			__syncthreads();
-
-			if (row_offset != col_offset && cluster_matrix[row * cluster_num + col] == 1) {
-				local_changed[col_offset] = 1;
-				block_changed = true;
-			}
-			__syncthreads();
-
-			local_offset[threadIdx.x] = (local_changed[col_offset] == 1) ? row_offset : col_offset;
-			__syncthreads();
-		}
-
-		__syncthreads();
-		int new_cluster = cluster_list[col_start + local_offset[threadIdx.x]];
-
->>>>>>> fe305586
 		__syncthreads();
 		cluster_list[col] = new_cluster;
 
@@ -612,7 +584,6 @@
 		}
 	}
 }
-<<<<<<< HEAD
 
 /* Extract clusters of points.
  *
@@ -620,29 +591,13 @@
  * are larger than threshold), which may lead to infinite loop in the first method.
  */
 
-void GpuEuclideanCluster::extractClusters2()
+void GpuEuclideanCluster::extractClusters()
 {
 	int block_x, grid_x;
 
 	block_x = (size_ > BLOCK_SIZE_X) ? BLOCK_SIZE_X : size_;
 	grid_x = (size_ - 1) / block_x + 1;
 
-=======
-
-/* Extract clusters of points.
- *
- * This method can handle the case with sparse points (distance between points
- * are larger than threshold), which may lead to infinite loop in the first method.
- */
-
-void GpuEuclideanCluster::extractClusters()
-{
-	int block_x, grid_x;
-
-	block_x = (size_ > BLOCK_SIZE_X) ? BLOCK_SIZE_X : size_;
-	grid_x = (size_ - 1) / block_x + 1;
-
->>>>>>> fe305586
 	int *cluster_offset;
 	int cluster_num, old_cluster_num;
 
